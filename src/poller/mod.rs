#[cfg(test)]
mod tests;

use std::{
    collections::{HashMap, HashSet},
    sync::Arc,
    time::{Duration, SystemTime},
};

use chrono::DateTime;
use futures::{StreamExt, stream::FuturesUnordered};
use teloxide::prelude::*;
use thiserror::Error;

use crate::{
    github::{GithubClient, GithubError, issues},
    messaging::{MessagingError, MessagingService},
    storage::{RepoEntity, RepoStorage, StorageError},
};

#[derive(Debug, Error)]
pub enum PollerError {
    #[error("Failed to poll GitHub issues")]
    Github(#[from] GithubError),
    #[error("Failed to access storage")]
    Storage(#[from] StorageError),
    #[error("Failed to send message to Telegram")]
    Messaging(#[from] MessagingError),
}

type Result<T> = std::result::Result<T, PollerError>;

/// A poller for polling issues from GitHub and sending messages to Telegram.
#[derive(Clone)]
pub struct GithubPoller {
    github_client: Arc<dyn GithubClient>,
    storage: Arc<dyn RepoStorage>,
    messaging_service: Arc<dyn MessagingService>,
    // The interval to poll GitHub for new issues.
    poll_interval: u64,
}

impl GithubPoller {
    /// Create a new GithubPoller.
    pub fn new(
        github_client: Arc<dyn GithubClient>,
        storage: Arc<dyn RepoStorage>,
        messaging_service: Arc<dyn MessagingService>,
        poll_interval: u64,
    ) -> Self {
        Self { github_client, storage, messaging_service, poll_interval }
    }

    /// Run the Poller.
    pub async fn run(&self) -> Result<()> {
        tracing::debug!("Starting GitHub poller");

        let mut interval = tokio::time::interval(Duration::from_secs(self.poll_interval));

        loop {
            interval.tick().await;
            let repos_by_chat_id = self.storage.get_all_repos().await?;
            self.poll_all_repos(repos_by_chat_id).await?;
        }
    }

    /// Poll all repos for all users.
    async fn poll_all_repos(
        &self,
        repos_by_chat_id: HashMap<ChatId, HashSet<RepoEntity>>,
    ) -> Result<()> {
        let mut tasks = FuturesUnordered::new();

        for (chat_id, repos) in repos_by_chat_id {
            tracing::debug!("Polling issues for chat: {chat_id}");
            for repo in repos {
                let self_clone = self.clone();
                tasks.push(tokio::spawn(
                    async move { self_clone.poll_user_repo(chat_id, repo).await },
                ));
            }
        }

<<<<<<< HEAD
        while let Some(result) = tasks.next().await {
            match result {
=======
        let mut errors = Vec::new();
        for task in tasks {
            match task.await {
>>>>>>> c840dd3b
                Ok(Ok(_)) => (),
                Ok(Err(e)) => {
                    tracing::error!("Error polling repo: {e:?}");
                    errors.push(e);
                }
                Err(e) => {
                    tracing::error!("Error in tokio task: {e:?}");
                    errors.push(PollerError::from(e));
                }
            }
        }

        if !errors.is_empty() {
            return Err(errors.into_iter().next().unwrap()); // Return the first error encountered
        }
        Ok(())
    }

    /// Poll a single repo for a single user.
    async fn poll_user_repo(&self, chat_id: ChatId, repo: RepoEntity) -> Result<()> {
        tracing::debug!("Polling issues for repository: {}", repo.name_with_owner);

        let tracked_labels =
            self.storage.get_tracked_labels(chat_id, &repo).await.map_err(PollerError::Storage)?;

        // If there are no tracked labels, skip this repo
        if tracked_labels.is_empty() {
            tracing::debug!("No tracked labels for repository: {}", repo.name_with_owner);
            return Ok(());
        }

        // Get the last poll time for this repo
        let last_poll_time = self.storage.get_last_poll_time(chat_id, &repo).await?;
        let last_poll_time = last_poll_time
            .map(|t| SystemTime::UNIX_EPOCH + Duration::from_secs(t as u64))
            .unwrap_or(SystemTime::UNIX_EPOCH);

        let issues = self
            .github_client
            .repo_issues_by_label(&repo.owner, &repo.name, tracked_labels)
            .await
            .map_err(PollerError::Github);

        match issues {
            Ok(issues) => {
                let issues_to_notify = Self::filter_new_issues(issues, &last_poll_time);

                if !issues_to_notify.is_empty() {
                    tracing::debug!("Sending new issues message to chat: {chat_id}");

                    let msg_result = self
                        .messaging_service
                        .send_new_issues_msg(chat_id, &repo.name_with_owner, issues_to_notify)
                        .await;

                    // If sending the message fails, log the error and return without updating the
                    // last poll time
                    if let Err(e) = msg_result {
                        tracing::error!(
                            "Failed to send new issues message for repo {}: {e:?}. Will be \
                             retried next cycle",
                            repo.name_with_owner
                        );
                        return Ok(());
                    }

                    // If the message was sent successfully, update the last poll time
                    let set_last_poll_result =
                        self.storage.set_last_poll_time(chat_id, &repo).await;

                    if let Err(e) = set_last_poll_result {
                        tracing::error!(
                            "Failed to update last poll time for repo {}: {e:?}",
                            repo.name_with_owner
                        );
                    } else {
                        tracing::debug!(
                            "Sent notifications and updated last poll time for repo {} in chat {}",
                            repo.name_with_owner,
                            chat_id
                        );
                    }
                } else {
                    tracing::debug!("No new issues to notify for {}", repo.name_with_owner);
                }
            }
            Err(e) => match e {
                PollerError::Github(github_error) => match github_error {
                    GithubError::GraphQLApiError(msg) => {
                        tracing::error!(
                            "A GraphQL API error occurred while polling repo {} (chat {}): {}. \
                             Skipping this repo for this cycle.",
                            repo.name_with_owner,
                            chat_id,
                            msg
                        );
                    }
                    GithubError::RateLimited => {
                        tracing::warn!(
                            "Rate limit exceeded while polling issues for repository {}. Will \
                             retry later.",
                            repo.name_with_owner
                        );
                    }
                    GithubError::RequestError { source } => {
                        tracing::warn!(
                            "A network/HTTP request error occurred for repo {} (chat {}): {}. \
                             Skipping this repo for this cycle.",
                            repo.name_with_owner,
                            chat_id,
                            source
                        );
                    }
                    GithubError::Unauthorized
                    | GithubError::InvalidHeader(_)
                    | GithubError::SerializationError { .. } => {
                        tracing::error!(
                            "Fatal error while polling issues for repository {}: {github_error:?}",
                            repo.name_with_owner
                        );
                        return Err(PollerError::Github(github_error));
                    }
                },
                unexpected_error => {
                    tracing::error!(
                        "Unexpected error type {:?} at GitHub fetch stage for repo {} (chat {}). \
                         Propagating.",
                        unexpected_error,
                        repo.name_with_owner,
                        chat_id
                    );
                    return Err(unexpected_error);
                }
            },
        }

        Ok(())
    }

    fn filter_new_issues(
        issues: Vec<issues::IssuesRepositoryIssuesNodes>,
        last_poll_time: &SystemTime,
    ) -> Vec<issues::IssuesRepositoryIssuesNodes> {
        issues
            .into_iter()
            .filter(|issue| {
                DateTime::parse_from_rfc3339(&issue.created_at)
                    .map(|dt| SystemTime::from(dt) > *last_poll_time)
                    .unwrap_or(false)
            })
            .collect()
    }
}<|MERGE_RESOLUTION|>--- conflicted
+++ resolved
@@ -81,14 +81,8 @@
             }
         }
 
-<<<<<<< HEAD
         while let Some(result) = tasks.next().await {
             match result {
-=======
-        let mut errors = Vec::new();
-        for task in tasks {
-            match task.await {
->>>>>>> c840dd3b
                 Ok(Ok(_)) => (),
                 Ok(Err(e)) => {
                     tracing::error!("Error polling repo: {e:?}");
